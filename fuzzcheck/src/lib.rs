--- conflicted
+++ resolved
@@ -27,18 +27,10 @@
 // used to add #[coverage(off)] on closures
 #![feature(stmt_expr_attributes)]
 // very very nice to use, but I guess not essential?
-<<<<<<< HEAD
-#![feature(type_alias_impl_trait)]
-#![feature(impl_trait_in_assoc_type)]
-// essential for tuple mutators, but there may be a (more complicated) way
-// to do without them
-#![feature(generic_associated_types)]
-=======
 #![feature(type_alias_impl_trait, impl_trait_in_assoc_type)]
 // should be stabilised very soon
 // essential for tuple mutators, but there may be a (more complicated) way
 // to do without them
->>>>>>> 828cc512
 #![feature(let_chains)]
 //
 // end nightly features
