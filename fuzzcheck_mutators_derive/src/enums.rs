--- conflicted
+++ resolved
@@ -141,25 +141,6 @@
                 }
             }"
         ),
-<<<<<<< HEAD
-=======
-        default_impl: &ts!("
-            #[no_coverage]
-            fn default() -> Self {
-                Self::new("
-                join_ts!(enu.items.iter().filter(|item| {
-                            item.attributes.iter().all(|attr| {
-                                !super::has_ignore_variant_attribute(attr.clone())
-                            })
-                        }), item,
-                    match item.get_struct_data() {
-                        Some((_, fields)) if !fields.is_empty() => join_ts!(fields, _, "<_>::default() ,"),
-                        _ => ts!()
-                    }
-                ) ")
-            }
-        "),
->>>>>>> 864acb8a
         settings,
     };
 
